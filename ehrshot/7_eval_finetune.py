"""Create a file at `PATH_TO_LABELS_AND_FEATS_DIR/LABELING_FUNCTION/{SHOT_STRAT}_results.csv` containing:
    Output is a CSV with headers:
        sub_task, model, head, replicate, score_name, score_value, k
"""
import argparse
import json
import os
import pickle
from typing import Any, Dict, List, Optional, Tuple, Union
import numpy as np
import collections
import pandas as pd
from tqdm import tqdm
import sklearn
from sklearn import metrics
from sklearn.linear_model import LogisticRegression
from sklearn.ensemble import RandomForestClassifier
from torch.optim.lr_scheduler import LambdaLR
from loguru import logger
from sklearn.preprocessing import MaxAbsScaler
from utils import (
    LABELING_FUNCTION_2_PAPER_NAME,
    SHOT_STRATS,
    MODEL_2_INFO,
    get_labels_and_features, 
    process_chexpert_labels, 
    convert_multiclass_to_binary_labels,
    CHEXPERT_LABELS, 
    LR_PARAMS, 
    XGB_PARAMS, 
    RF_PARAMS,
    ProtoNetCLMBRClassifier, 
    get_patient_splits_by_idx
)
from sklearn.model_selection import GridSearchCV, PredefinedSplit
from scipy.sparse import issparse
import scipy
import lightgbm as lgb
import femr
import femr.datasets
import torch
from jaxtyping import Float
from femr.labelers import load_labeled_patients, LabeledPatients
from hf_ehr.utils import load_tokenizer_from_path, load_model_from_path
from hf_ehr.eval.ehrshot import CookbookModelWithClassificationHead


def fit_logreg_lbfgs(model: torch.nn.Module, 
                     X: Float[torch.Tensor, 'B H'], 
                     y: Float[torch.Tensor, 'B'],
                     lr: float = 1.0,
                     C: float = 1.0,
                     penalty: Optional[str] = 'l2',
                     max_iter: float = 1000) -> None:
    """Train a logistic regression model with (optional) regularization using the LBFGS optimizer."""
    model.weight.data.zero_()
    model.bias.data.zero_()
    
    # LBFGS
    opt = torch.optim.LBFGS(model.parameters(), lr=lr, max_iter=max_iter, tol=0.0001)
    
    # Forward/backward pass
    def closure():
        if torch.is_grad_enabled():
            opt.zero_grad()
        preds: Float[torch.Tensor, 'B C'] = model(X)
        
        # Compute CE loss v. true binary labels
        ce_loss = C * torch.nn.functional.cross_entropy(preds, y)
        
        # Regularization (optional)
        if penalty == 'l1':
            reg_loss = 1/C * 1/(2*X.shape[0]) * (model.weight.abs()).sum()
        elif penalty == 'l2':
            reg_loss = 1/C * 1/(2*X.shape[0]) * (model.weight**2).sum()
        else:
            reg_loss = 0

        loss = reg_loss + ce_loss
        if loss.requires_grad:
            loss.backward()
        return loss

    # Run LBFGS
    opt.step(closure)

    
def lr_lambda(epoch: int, warmup_epochs: int = 0) -> float:
    if epoch < warmup_epochs:
        return float(epoch) / float(max(1, warmup_epochs))
    return 1.0  # No further increase in learning rate after warmup

def tune_hyperparams(X_train: np.ndarray, X_val: np.ndarray, y_train: np.ndarray, y_val: np.ndarray, model, param_grid: Dict[str, List], n_jobs: int = 1):
    """Use GridSearchCV to do hyperparam tuning, but we want to explicitly specify the train/val split.
        Thus, we ned to use `PredefinedSplit` to force the proper splits."""
    # First, concatenate train/val sets (NOTE: need to do concatenation slightly diff for sparse arrays)
    X: np.ndarray = scipy.sparse.vstack([X_train, X_val]) if issparse(X_train) else np.concatenate((X_train, X_val), axis=0)
    y: np.ndarray = np.concatenate((y_train, y_val), axis=0)
    # In PredefinedSplit, -1 = training example, and 0 = validation example
    test_fold: np.ndarray = -np.ones(X.shape[0])
    test_fold[X_train.shape[0]:] = 0
    # Fit model
    clf = GridSearchCV(model, param_grid, scoring='roc_auc', n_jobs=n_jobs, verbose=0, cv=PredefinedSplit(test_fold), refit=False)
    clf.fit(X, y)
    best_model = model.__class__(**clf.best_params_)
    best_model.fit(X_train, y_train) # refit on only training data so that we are truly do `k`-shot learning
    return best_model

def compare_models(model1, model2):
    """For sanity checking unfrozen/frozen layers of model checkpoints"""
    differences = []
    for idx, (param1, param2) in enumerate(zip(model1.parameters(), model2.parameters())):
        if not torch.equal(param1, param2):
            differences.append(idx)
            print(f'Difference found in layer: #{idx}')
            print(f'Parameters: {param1.shape} v. {param2.shape}')
            if param1.shape == param2.shape:
                print(f'Diff: {param1 - param2}')
    
    if not differences:
        print('No differences found between the models.')
    else:
        print(f'Found {len(differences)} differences between the models.')
    return differences

def calc_metrics(y_train, y_train_proba, y_val, y_val_proba, y_test, y_test_proba, test_patient_ids) -> Dict[str, Dict[str, float]]:
    """Calculates AUROC, AUPRC, and Brier scores for train, val, and test sets."""

    metric_dict = {
        'auroc': metrics.roc_auc_score,
        'brier': metrics.brier_score_loss,
        'auprc': metrics.average_precision_score,
    }
    
    # Calculate metrics
    scores = {}
    for metric, func in metric_dict.items():
        scores[metric] = {}
        train_score = func(y_train, y_train_proba)
        val_score = func(y_val, y_val_proba)
        test_score = func(y_test, y_test_proba)

        logger.info(f"Train {metric} score: {train_score}")
        logger.info(f"Val {metric} score:   {val_score}")
        logger.info(f"Test {metric} score:  {test_score}")

        test_set = sorted(list(set(test_patient_ids)))

        score_list = []
        for i in range(1000): # 1k bootstrap replicates
            sample = sklearn.utils.resample(test_set, random_state=i)
            counts = collections.Counter(sample)
            weights = np.zeros_like(test_patient_ids)

            for i, p in enumerate(test_patient_ids):
                weights[i] = counts[p]

            score_val = func(y_test, y_test_proba, sample_weight=weights)
            score_list.append(score_val)

        # 95% CI
        lower, upper = np.percentile(score_list, [2.5, 97.5])

        # Std
        std = np.std(score_list, ddof=1)

        scores[metric]['score'] = test_score
        scores[metric]['score_val'] = val_score
        scores[metric]['score_train'] = train_score
        scores[metric]['std'] = std
        scores[metric]['lower'] = lower
        scores[metric]['mean'] = np.mean(score_list)
        scores[metric]['upper'] = upper
    return scores

def setup_finetuning(model: CookbookModelWithClassificationHead, finetune_strat: str):
    # Start by freezing all `base_model` params
    for param in model.base_model.parameters():
        param.requires_grad = False
    
    # Find layers we can unfreeze
    if model.base_model_name == 'mamba':
        layers = model.base_model.layers
    elif model.base_model_name == 'hyena':
        layers = model.base_model.layers
    elif model.base_model_name == 'gpt2':
        layers = model.base_model.h
    elif model.base_model_name == 'bert':
        layers = model.base_model.encoder.layer
    else:
        raise ValueError(f"Base model `{model.base_model_name}` not supported.")

    # Selectively unfreeze, depending on `finetune_strat`
    if finetune_strat.startswith('layers'):
        n_layers: int = int(finetune_strat.split('=')[-1])
        for layer in layers[-n_layers:]:
            for param in layer.parameters():
                param.requires_grad = True
    elif finetune_strat == "full":
        for layer in layers:
            for param in layer.parameters():
                param.requires_grad = True
    elif finetune_strat == 'frozen':
        pass
    else:
        raise ValueError(f"Fine-tuning strategy `{finetune_strat}` not supported.")
    return model, layers

<<<<<<< HEAD
def finetune_pytorch_model(X_train: np.ndarray, 
                           X_val: np.ndarray,
=======
def finetune_pytorch_model(X_train_timelines: np.ndarray, 
                           X_train: np.ndarray,
>>>>>>> eb5e4b62
                           y_train: np.ndarray, 
                           y_val: np.ndarray, 
                           model: torch.nn.Module, 
                           optimizer,
                           scheduler,
                           criterion,
                           logreg_C: float,
                           logreg_penalty: Optional[str],
                           is_finetune_logreg_first: bool,
                           pad_token_id: int,
                           model_name: str, 
                           model_head: str,
                           batch_size: int,
                           n_epochs: int,
                           device: str) -> torch.nn.Module:
    torch.manual_seed(X_train_timelines.shape[0])
    model.train()
    
    # First, finetune logreg head (if applicable)
    if is_finetune_logreg_first:
        fit_logreg_lbfgs(model.classifier, X_train, y_train, lr=1.0, C=logreg_C, penalty=logreg_penalty, max_iter=1000)

    for epoch in range(n_epochs):
        for batch_start in tqdm(range(0, X_train_timelines.shape[0], batch_size), desc=f'Finetuning: epoch={epoch} | model={model_name[:15]} | head={model_head[:15]} | k={X_train_timelines.shape[0]}', total=X_train_timelines.shape[0] // batch_size):
            # Subset training batch
            X_train_batch = X_train_timelines[batch_start:batch_start+batch_size]
            y_train_batch = y_train[batch_start:batch_start+batch_size]
            
            # Tokenize batch
            input_ids = torch.tensor(X_train_batch, device=device)
            attention_mask = (input_ids != pad_token_id).int()
            batch = {
                'input_ids': input_ids,
                'attention_mask': attention_mask,
            }
            if "hyena" in model_name:
                batch.pop('attention_mask')

            # Run model to get logits for each class
            logits: Float[torch.Tensor, 'B C'] = model(**batch)
            assert logits.shape == (X_train_batch.shape[0], 2)

            # Compute CE loss v. true binary labels
            binary_labels: Float[torch.Tensor, 'B'] = torch.tensor(y_train_batch, device=device).long()
            loss = criterion(logits, binary_labels)
            
            # Regularization (optional)
            if logreg_penalty == 'l1':
                reg_loss = 1/logreg_C * 1/(2*X_train_batch.shape[0]) * (model.classifier.weight.abs()).sum()
            elif logreg_penalty == 'l2':
                reg_loss = 1/logreg_C * 1/(2*X_train_batch.shape[0]) * (model.classifier.weight**2).sum()
            else:
                reg_loss = 0
            loss += reg_loss

            # Backprop
            optimizer.zero_grad()
            loss.backward()
            optimizer.step()
            
            # LR scheduler
            if scheduler:
                scheduler.step()
    return model

def eval_pytorch_model(X_train_timelines: np.ndarray,
                        X_val_timelines: np.ndarray,
                        X_test_timelines: np.ndarray,
                        y_train: np.ndarray,
                        y_val: np.ndarray,
                        y_test: np.ndarray,
                        model: torch.nn.Module, 
                        pad_token_id: int,
                        model_name: str, 
                        model_head: str, 
                        batch_size: int,
                        device: str) -> Tuple[np.ndarray, np.ndarray, np.ndarray]:
    model.eval()
    y_train_proba, y_val_proba, y_test_proba = [], [], []
    with torch.no_grad():
        for X, y, split in zip([X_train_timelines, X_val_timelines, X_test_timelines], [y_train_proba, y_val_proba, y_test_proba], ['train', 'val', 'test']):
            for batch_start in tqdm(range(0, X.shape[0], batch_size), desc=f'Inference: split={split} | model={model_name[:15]} | head={model_head[:15]}', total=X.shape[0] // batch_size):
                X_batch = X[batch_start:batch_start+batch_size]
                input_ids = torch.tensor(X_batch, device=device)
                attention_mask = (input_ids != pad_token_id).int()
                batch = {
                    'input_ids': input_ids,
                    'attention_mask': attention_mask,
                }
                if "hyena" in model_name:
                    batch.pop('attention_mask')
                y.append(model.predict_proba(**batch)[::, 1].detach().cpu().numpy())
    y_train_proba = np.concatenate(y_train_proba)
    y_val_proba = np.concatenate(y_val_proba)
    y_test_proba = np.concatenate(y_test_proba)
    return y_train_proba, y_val_proba, y_test_proba

def run_finetune_evaluation(X_train: np.ndarray,
                            X_val: np.ndarray, 
                            X_test: np.ndarray, 
                            y_train: np.ndarray, 
                            y_val: np.ndarray, 
                            y_test: np.ndarray,
                            X_train_timelines: np.ndarray,
                            X_val_timelines: np.ndarray,
                            X_test_timelines: np.ndarray,
                            model_name: str, 
                            model_head: str, 
                            path_to_ckpt: str,
                            batch_size: int = 4,
                            n_epochs: int = 2,
                            lr: float = 1e-5,
                            logreg_C: float = 1.0,
                            logreg_penalty: Optional[str] = 'l2',
                            warmup_epochs: int = 0,
                            n_jobs: int = 1,
                            test_patient_ids: np.ndarray = None) -> Tuple[Any, Dict[str, float]]:
    logger.critical(f"Start | Training {model_head}")
    logger.info(f"Train shape: X = {X_train.shape}, Y = {y_train.shape}")
    logger.info(f"Val shape: X = {X_val.shape}, Y = {y_val.shape}")
    logger.info(f"Test shape: X = {X_test.shape}, Y = {y_test.shape}")
    logger.info(f"Train prevalence:  {np.mean(y_train)}")
    logger.info(f"Val prevalence:  {np.mean(y_val)}")
    logger.info(f"Test prevalence:  {np.mean(y_test)}")
    logger.info(f"Test pids:  {len(test_patient_ids)} | {len(y_test)} | {len(set(test_patient_ids))}")

    # Shuffle training set
    np.random.seed(X_train.shape[0])
    train_shuffle_idx = np.arange(X_train.shape[0])
    np.random.shuffle(train_shuffle_idx)
    X_train_timelines = X_train_timelines[train_shuffle_idx]
    X_train = X_train[train_shuffle_idx]
    y_train = y_train[train_shuffle_idx]

    # Load model
    device: str = 'cuda'
    finetune_strat = model_head.split("_")[1] # "layers=n" or "full"
    embed_strat: str = [ x for x in model_name.split("_") if x.split(":")[0] == 'embed' ][0].split(":")[1] # "mean" or "last"
    tokenizer = load_tokenizer_from_path(path_to_ckpt)
    model = load_model_from_path(path_to_ckpt)
    model = CookbookModelWithClassificationHead(model, embed_strat, 2)
    model, layers = setup_finetuning(model, finetune_strat)
    ## Sanity checks
    if finetune_strat.startswith('full'):
        for l in layers:
            for param in l.parameters():
                assert param.requires_grad, "All layers should be unfrozen"
    elif finetune_strat.startswith('frozen'):
        for l in layers:
            for param in l.parameters():
                assert not param.requires_grad, "All layers should be frozen"
    elif finetune_strat.startswith('layers'):
        n_layers: int = int(finetune_strat.split('=')[-1])
        for l in layers[-n_layers:]:
            for param in l.parameters():
                assert param.requires_grad, f"Last {n_layers} layers should be frozen"
        for l in layers[:-n_layers]:
            for param in l.parameters():
                assert not param.requires_grad, f"First {len(layers) - n_layers} layers should be frozen"
    else:
        raise ValueError(f"Fine-tuning strategy `{finetune_strat}` not supported.")
    model.to(device)
    is_finetune_logreg_first: bool = "logregfirst" in finetune_strat

    # Optimizer + Loss
    optimizer = torch.optim.Adam(model.parameters(), lr=lr)
    criterion = torch.nn.functional.cross_entropy

    # Initialize the warmup scheduler (if applicable)
    scheduler = LambdaLR(optimizer, lr_lambda=lambda x: lr_lambda(x, warmup_epochs)) if warmup_epochs > 0 else None
    
    # Finetune `model`
    pad_token_id: int = tokenizer.pad_token_id
    logger.critical(f"Start | Finetuning model=`{model_name}` | head=`{model_head}`")
<<<<<<< HEAD
    model = finetune_pytorch_model(X_train, X_val, y_train, y_val, model, optimizer, criterion, pad_token_id, model_name, model_head, batch_size, n_epochs, device)
=======
    model = finetune_pytorch_model(X_train_timelines, X_train, y_train, model, optimizer, scheduler, criterion, 
                                   logreg_C, logreg_penalty, is_finetune_logreg_first,
                                   pad_token_id, model_name, model_head, batch_size, n_epochs, device)
>>>>>>> eb5e4b62
    logger.critical(f"Finish | Finetuning model=`{model_name}` | head=`{model_head}`")
    
    # Calculate probabilistic preds
    logger.critical(f"Start | Evaling model=`{model_name}` | head=`{model_head}`")
    y_train_proba, y_val_proba, y_test_proba = eval_pytorch_model(X_train_timelines, X_val_timelines, X_test_timelines, y_train, y_val, y_test, model, pad_token_id, model_name, model_head, batch_size, device)
    logger.critical(f"Finish | Evaling model=`{model_name}` | head=`{model_head}`")
    model.to('cpu')
    
    # Calculate AUROC, AUPRC, and Brier scores
    scores = calc_metrics(y_train, y_train_proba, y_val, y_val_proba, y_test, y_test_proba, test_patient_ids)

<<<<<<< HEAD
    return model, scores, { 'train' : y_train_proba, 'val' : y_val_proba, 'test' : y_test_proba }
=======
    return model, scores, y_test_proba
>>>>>>> eb5e4b62

def run_frozen_feature_evaluation(X_train: np.ndarray, 
                                    X_val: np.ndarray, 
                                    X_test: np.ndarray, 
                                    y_train: np.ndarray, 
                                    y_val: np.ndarray, 
                                    y_test: np.ndarray, 
                                    model_head: str, 
                                    n_jobs: int = 1,
                                    test_patient_ids: np.ndarray = None) -> Tuple[Any, Dict[str, float]]:
    logger.critical(f"Start | Training {model_head}")
    logger.info(f"Train shape: X = {X_train.shape}, Y = {y_train.shape}")
    logger.info(f"Val shape: X = {X_val.shape}, Y = {y_val.shape}")
    logger.info(f"Test shape: X = {X_test.shape}, Y = {y_test.shape}")
    logger.info(f"Train prevalence:  {np.mean(y_train)}")
    logger.info(f"Val prevalence:  {np.mean(y_val)}")
    logger.info(f"Test prevalence:  {np.mean(y_test)}")
    logger.info(f"Test pids:  {len(test_patient_ids)} | {len(y_test)} | {len(set(test_patient_ids))}")

    # Shuffle training set
    np.random.seed(X_train.shape[0])
    train_shuffle_idx = np.arange(X_train.shape[0])
    np.random.shuffle(train_shuffle_idx)
    X_train = X_train[train_shuffle_idx]
    y_train = y_train[train_shuffle_idx]

    logger.critical(f"Start | Fitting {model_head}...")
    if model_head == "gbm":
        # XGBoost
        model = lgb.LGBMClassifier(random_state=0)
        # NOTE: Need to set `min_child_samples = 1`, which specifies the minimum number of samples required in a leaf (terminal node).
        # This is necessary for few-shot learning, since we may have very few samples in a leaf node.
        # Otherwise the GBM model will refuse to learn anything
        XGB_PARAMS['min_child_samples'] = [ 1 ]
        model = tune_hyperparams(X_train, X_val, y_train, y_val, model, XGB_PARAMS, n_jobs=n_jobs)
        logger.info(f"Best hparams: {model.get_params()}")
    elif model_head == "rf":
        RF_PARAMS['min_samples_leaf'] = [ 1 ]
        RF_PARAMS['min_samples_split'] = [ 2 ]
        model = RandomForestClassifier(random_state=0)
        model = tune_hyperparams(X_train, X_val, y_train, y_val, model, RF_PARAMS, n_jobs=n_jobs)
        logger.info(f"Best hparams: {model.get_params()}")
    elif model_head.startswith("lr"):
        # Logistic Regresion
        solver: str = model_head.split("_")[-1] # "newton-cg" or "lbfgs" etc.
        # Use built-in SKLearn solver
        scaler = MaxAbsScaler().fit(X_train)
        X_train = scaler.fit_transform(X_train)
        X_val = scaler.transform(X_val)
        X_test = scaler.transform(X_test)
        model = LogisticRegression(n_jobs=1, penalty="l2", tol=0.0001, solver=solver, max_iter=1000, random_state=0)
        model = tune_hyperparams(X_train, X_val, y_train, y_val, model, LR_PARAMS, n_jobs=n_jobs)
        logger.info(f"Best hparams: {model.get_params()}")
    elif model_head == "protonet":
        # ProtoNet
        model = ProtoNetCLMBRClassifier()
        model.fit(X_train, y_train)
    else:
        raise ValueError(f"Model head `{model_head}` not supported.")
    logger.critical(f"Finish | Fitting {model_head}...")
    
    # Calculate probabilistic preds
    y_train_proba = model.predict_proba(X_train)[::, 1]
    y_val_proba = model.predict_proba(X_val)[::, 1]
    y_test_proba = model.predict_proba(X_test)[::, 1]
    
    # Calculate AUROC, AUPRC, and Brier scores
    scores = calc_metrics(y_train, y_train_proba, y_val, y_val_proba, y_test, y_test_proba, test_patient_ids)

<<<<<<< HEAD
    return model, scores, { 'train' : y_train_proba, 'val' : y_val_proba, 'test' : y_test_proba }
=======
    return model, scores, y_test_proba
>>>>>>> eb5e4b62

def parse_args() -> argparse.Namespace:
    parser = argparse.ArgumentParser(description="Run EHRSHOT evaluation benchmark on a specific task.")
    parser.add_argument("--path_to_database", required=True, type=str, help="Path to FEMR patient database")
    parser.add_argument("--path_to_labels_dir", required=True, type=str, help="Path to directory containing saved labels")
    parser.add_argument("--path_to_features_dir", required=True, type=str, help="Path to directory containing saved features")
    parser.add_argument("--path_to_output_dir", required=True, type=str, help="Path to directory where results will be saved")
    parser.add_argument("--path_to_split_csv", required=True, type=str, help="Path to CSV of splits")
    parser.add_argument("--shot_strat", type=str, choices=SHOT_STRATS.keys(), help="What type of X-shot evaluation we are interested in.", required=True )
    parser.add_argument("--labeling_function", required=True, type=str, help="Labeling function for which we will create k-shot samples.", choices=LABELING_FUNCTION_2_PAPER_NAME.keys(), )
    parser.add_argument("--is_force_refresh", action='store_true', default=False, help="If set, then overwrite all outputs")
    parser.add_argument("--models", default=None, help="Comma separated list. If specified, then only consider models in this list, e.g. `clmbr,count`")
    parser.add_argument("--heads", default=None, help="Comma separated list. If specified, then only consider heads in this list, e.g. `finetune_layers=1,finetune_layers=2`")
    # Frozen
    parser.add_argument("--num_threads", type=int, help="Number of threads to use")
    # Finetuning
    parser.add_argument("--batch_size", type=int, default=4, help="Batch size for finetuning")
    parser.add_argument("--n_epochs", type=int, default=2, help="Number of epochs for finetuning")
    return parser.parse_args()

if __name__ == "__main__":
    args = parse_args()
    LABELING_FUNCTION: str = args.labeling_function
    VALID_HEADS: Optional[List[str]] = None if args.heads is None else args.heads.split(',')
    VALID_MODELS: Optional[List[str]] = None if args.models is None else args.models.split(',')
    SHOT_STRAT: str = args.shot_strat
    NUM_THREADS: int = args.num_threads
    BATCH_SIZE: int = args.batch_size
    N_EPOCHS: int = args.n_epochs
    logreg_C: float = 1.0
    logreg_penalty: Optional[str] = 'l2'
    IS_FORCE_REFRESH: bool = args.is_force_refresh
    PATH_TO_FEATURES_DIR: str = args.path_to_features_dir
    PATH_TO_LABELS_DIR: str = args.path_to_labels_dir
    PATH_TO_SPLIT_CSV: str = args.path_to_split_csv
    PATH_TO_LABELED_PATIENTS: str = os.path.join(PATH_TO_LABELS_DIR, LABELING_FUNCTION, 'labeled_patients.csv')
    PATH_TO_SHOTS: str = os.path.join(PATH_TO_LABELS_DIR, LABELING_FUNCTION, f"{SHOT_STRAT}_shots_data.json")
    PATH_TO_OUTPUT_DIR: str = args.path_to_output_dir
    PATH_TO_OUTPUT_FILE: str = os.path.join(PATH_TO_OUTPUT_DIR, LABELING_FUNCTION, f'{SHOT_STRAT}_results.csv')
    os.makedirs(os.path.dirname(PATH_TO_OUTPUT_FILE), exist_ok=True)
    
    # Determine which models to load
    # Useful for saving memory by only loading featurizations for models we need
    models_to_keep: List[str] = [ 
        model for model in MODEL_2_INFO.keys() 
        if (
            (
                # If --heads specified, only keep models with those heads; otherwise keep all models
                VALID_HEADS is None
                or len(set(MODEL_2_INFO[model]['heads']).intersection(set(VALID_HEADS))) > 0 
            )
            and (
                # If --models specified, only keep those models; otherwise keep all models
                VALID_MODELS is None
                or model in VALID_MODELS
            )
        )
    ]
    logger.critical(f"Only running models: {models_to_keep}")
    logger.critical(f"Only running heads: {VALID_HEADS}")

    # Load all labeled patients
    labeled_patients: LabeledPatients = load_labeled_patients(PATH_TO_LABELED_PATIENTS)
    logger.info(f"Loading task {LABELING_FUNCTION} with {len(labeled_patients)} labeled patients.")
    
    # Load shot assignments for this task
    with open(PATH_TO_SHOTS) as f:
        few_shots_dict: Dict[str, Dict] = json.load(f)
    
    # For each base model we are evaluating...
    for model in MODEL_2_INFO.keys():
            
        model_heads: List[str] = MODEL_2_INFO[model]['heads']
        BATCH_SIZE = MODEL_2_INFO[model]['batch_size'] if 'batch_size' in MODEL_2_INFO[model] else BATCH_SIZE

        # TODO -- hack; batch sizes are scaled to V100, so double if A100 / H100
        if 'a100' in os.environ['SLURM_JOB_PARTITION'] or 'h100' in os.environ['SLURM_JOB_PARTITION']:
            BATCH_SIZE *= 2
        
        # For each head we can add to the top of this model...
        for head in model_heads:
            if VALID_HEADS is not None and head not in VALID_HEADS:
                # Skip heads (if specified)
                continue

            # Load labels/features for this task + model_head
            patient_ids, label_values, label_times, feature_matrixes = get_labels_and_features(labeled_patients, PATH_TO_FEATURES_DIR, models_to_keep=[ model ])
            train_pids_idx, val_pids_idx, test_pids_idx = get_patient_splits_by_idx(PATH_TO_SPLIT_CSV, patient_ids)

            # Preprocess certain non-binary labels
            if LABELING_FUNCTION == "chexpert":
                label_values = process_chexpert_labels(label_values)
                sub_tasks: List[str] = CHEXPERT_LABELS
            elif LABELING_FUNCTION.startswith('lab_'):
            # Lab value is multi-class, convert to binary
                label_values = convert_multiclass_to_binary_labels(label_values, threshold=1)
                sub_tasks: List[str] = [LABELING_FUNCTION]
            else:
                # Binary classification
                sub_tasks: List[str] = [LABELING_FUNCTION]
                
            assert model in feature_matrixes, f"Feature matrix not found for `{model}`. Are you sure you have generated features for this model? If not, you'll need to rerun `generate_features.py` or `generate_clmbr_representations.py`."
            
            # Unpack each individual featurization we want to test
            if head.startswith('finetune'):
                # In this case, X_train, X_val, X_test are raw sequences of tokenized timelines
                assert torch.cuda.is_available(), "CUDA must be available to run finetuning experiments."
                X_train_timelines: np.ndarray = feature_matrixes[model]['timelines'][train_pids_idx]
                X_val_timelines: np.ndarray = feature_matrixes[model]['timelines'][val_pids_idx]
                X_test_timelines: np.ndarray = feature_matrixes[model]['timelines'][test_pids_idx]
                X_train: np.ndarray = feature_matrixes[model]['frozen'][train_pids_idx]
                X_val: np.ndarray = feature_matrixes[model]['frozen'][val_pids_idx]
                X_test: np.ndarray = feature_matrixes[model]['frozen'][test_pids_idx]
            else:
                # In this case, X_train, X_val, X_test are frozen feature representations from a previous model
                X_train_timelines = None
                X_val_timelines = None
                X_test_timelines = None
                X_train: np.ndarray = feature_matrixes[model]['frozen'][train_pids_idx]
                X_val: np.ndarray = feature_matrixes[model]['frozen'][val_pids_idx]
                X_test: np.ndarray = feature_matrixes[model]['frozen'][test_pids_idx]
            
            # Test labels
            y_test: np.ndarray = label_values[test_pids_idx]
            test_patient_ids = patient_ids[test_pids_idx]
            
            # For each subtask in this task... 
            # NOTE: The "subtask" is just the same thing as LABELING_FUNCTION for all binary tasks.
            # But for Chexpert, there are multiple subtasks, which of each represents a binary subtask
            for sub_task_idx, sub_task in enumerate(sub_tasks):
                
                ############################
                # ! Do loading of previous results here so that we reload any results that
                # ! were generated in a concurrently running SLURM job
                # If results already exist, then append new results to existing file
                df_existing: Optional[pd.DataFrame] = None
                if os.path.exists(PATH_TO_OUTPUT_FILE):
                    logger.warning(f"Results already exist @ `{PATH_TO_OUTPUT_FILE}`.")
                    df_existing = pd.read_csv(PATH_TO_OUTPUT_FILE)
                # Results will be stored as a CSV with columns:
                #   sub_task, model, head, replicate, score_name, score_value, k
                results: List[Dict[str, Any]] = []
                if df_existing is not None:
                    results += df_existing.to_dict(orient='records')
                ############################
                
                # Check if results already exist for this model/head/shot_strat in `results.csv`
                if df_existing is not None:
                    existing_rows: pd.DataFrame = df_existing[
                        (df_existing['labeling_function'] == LABELING_FUNCTION) 
                        & (df_existing['sub_task'] == sub_task) 
                        & (df_existing['model'] == model) 
                        & (df_existing['head'] == head)
                    ]
                    if existing_rows.shape[0] > 0:
                        # Overwrite
                        if IS_FORCE_REFRESH:
                            logger.warning(f"Results ALREADY exist for {model}/{head}:{LABELING_FUNCTION}/{sub_task} in `results.csv`. Overwriting these rows because `is_force_refresh` is TRUE.")
                        else:
                            logger.warning(f"Results ALREADY exist for {model}/{head}:{LABELING_FUNCTION}/{sub_task} in `results.csv`. Skipping this combination because `is_force_refresh` is FALSE.")
                            continue
                    else:
                        # Append
                        logger.warning(f"Results DO NOT exist for {model}/{head}:{LABELING_FUNCTION}/{sub_task} in `results.csv`. Appending to this CSV.")
        
                ks: List[int] = sorted([ int(x) for x in few_shots_dict[sub_task].keys() ])
                
                # For each k-shot sample we are evaluating...
                for k in ks:
                    replicates: List[int] = sorted([ int(x) for x in few_shots_dict[sub_task][str(k)].keys() ])

                    # Save best model according to val AUROC
                    best_model_val_auroc: float = -1

                    # If k = -1, then we use all data points. So each replicate is the exact same thing, just repeat 5 times so we can get a std
                    if k == -1:
                        replicates = [ replicates[0] ] * 5
                        assert len(replicates) == 5

                    # For each replicate of this k-shot sample...
                    for replicate in replicates:
                        logger.success(f"Model: {model} | Head: {head} | Task: {sub_task} | k: {k} | replicate: {replicate}")
                        shot_dict: Dict[str, List[int]] = few_shots_dict[sub_task][str(k)][str(replicate)]               

                        # Get X/Y train/val frozen features for this k-shot sample
                        X_train_k: np.ndarray = X_train[shot_dict["train_idxs"]]
                        X_val_k: np.ndarray = X_val[shot_dict["val_idxs"]]
                        y_train_k: np.ndarray = np.array(shot_dict['label_values_train_k'])
                        y_val_k: np.ndarray = np.array(shot_dict['label_values_val_k'])
                        if X_train_timelines is not None:
                            X_train_timelines_k: np.ndarray = X_train_timelines[shot_dict["train_idxs"]]
                            X_val_timelines_k: np.ndarray = X_val_timelines[shot_dict["val_idxs"]]
                        
                        # Test labels
                        y_test_k: np.ndarray = np.array(y_test)

                        # CheXpert adjustment
                        if LABELING_FUNCTION == 'chexpert':
                            y_test_k = y_test[:, sub_task_idx]

                        # Get path to saved model
                        path_to_model_dir: str = os.path.abspath(os.path.join(PATH_TO_FEATURES_DIR, '../models', model))
                        if model == 'count': 
                            os.makedirs(path_to_model_dir, exist_ok=True)
                        
                        # Fit model with hyperparameter tuning
                        if head.startswith('finetune'):
                            assert os.path.exists(path_to_model_dir), f"Path to .ckpt directory for model={model},head={head} does not exist: `{path_to_model_dir}`"
                            path_to_ckpt: str = os.path.join(path_to_model_dir, [ x for x in os.listdir(path_to_model_dir) if x.endswith('.ckpt') ][0])
                            logger.info(f"Loaded model `{model}` from .ckpt at: `{path_to_ckpt}`")
<<<<<<< HEAD
                            best_model, scores, preds_proba = run_finetune_evaluation(X_train_k, X_val_k, X_test, y_train_k, y_val_k, y_test_k, model_name=model, model_head=head, path_to_ckpt=path_to_ckpt, batch_size=BATCH_SIZE, n_epochs=N_EPOCHS, test_patient_ids=test_patient_ids)
                        else:
                            best_model, scores, preds_proba = run_frozen_feature_evaluation(X_train_k, X_val_k, X_test, y_train_k, y_val_k, y_test_k, model_head=head, n_jobs=NUM_THREADS, test_patient_ids=test_patient_ids)
=======
                            best_model, scores, y_test_proba = run_finetune_evaluation(X_train_k, X_val_k, X_test, y_train_k, y_val_k, y_test_k, 
                                                                                       X_train_timelines_k, X_val_timelines_k, X_test_timelines,
                                                                                       model_name=model, model_head=head, path_to_ckpt=path_to_ckpt, batch_size=BATCH_SIZE, n_epochs=N_EPOCHS, 
                                                                                       logreg_C=logreg_C, logreg_penalty=logreg_penalty, 
                                                                                       test_patient_ids=test_patient_ids)
                        else:
                            best_model, scores, y_test_proba = run_frozen_feature_evaluation(X_train_k, X_val_k, X_test, y_train_k, y_val_k, y_test_k, model_head=head, n_jobs=NUM_THREADS, test_patient_ids=test_patient_ids)
>>>>>>> eb5e4b62

                        # Save best model (according to val AUROC)
                        if scores['auroc']['score_val'] > best_model_val_auroc:
                            # Create folder
                            path_to_model_head_dir: str = os.path.join(path_to_model_dir, 'heads', head, LABELING_FUNCTION)
                            os.makedirs(path_to_model_head_dir, exist_ok=True) 
                            path_to_best_model_cpkt: str = os.path.join(path_to_model_head_dir, f"subtask={sub_task}--k={k}")
                            logger.warning(f"Achieved best val AUROC: {scores['auroc']['score_val']} > {best_model_val_auroc} with most recent model. Saving to `{path_to_best_model_cpkt}`")
                            best_model_val_auroc = scores['auroc']['score_val']
                            if head.startswith('finetune'):
                                # Save Pytorch model
                                torch.save(best_model, path_to_best_model_cpkt + '.pt')
                            else:
                                # Save SKLearn model
                                pickle.dump(best_model, open(path_to_best_model_cpkt + '.pkl', 'wb'))

                        # Save results
                        for score_name, score_value in scores.items():
                            results.append({
                                'labeling_function' : LABELING_FUNCTION,
                                'sub_task' : sub_task,
                                'model' : model,
                                'head' : head,
                                'replicate' : replicate,
                                'k' : k,
                                'score' : score_name,
                                'value' : score_value['score'],
                                'std' : score_value['std'],
                                'lower' : score_value['lower'],
                                'mean' : score_value['mean'],
                                'upper' : score_value['upper'],
<<<<<<< HEAD
                                'train_preds_proba' : json.dumps(preds_proba['train']),
                                'val_preds_proba' : json.dumps(preds_proba['val']),
                                'test_preds_proba' : json.dumps(preds_proba['test']),
=======
                                'model_hparams' : best_model.get_params() if hasattr(best_model, 'get_params') else None,
                                'y_test' : list(y_test_k),
                                'y_test_proba' : list(y_test_proba),
                                'test_patient_ids' : list(test_patient_ids),
>>>>>>> eb5e4b62
                            })

                        # Save results to CSV after each (model, head, sub_task, k, replicate) is calculated
                        logger.critical(f"Saving results for {model} + {head} + {k} (replicate={replicate}) to: {PATH_TO_OUTPUT_FILE}")
                        df: pd.DataFrame = pd.DataFrame(results)
                        logger.critical(f"Added {df.shape[0] - (df_existing.shape[0] if df_existing is not None else 0)} rows")
                        df.to_csv(PATH_TO_OUTPUT_FILE, index=False)
    logger.success("Done!")<|MERGE_RESOLUTION|>--- conflicted
+++ resolved
@@ -206,13 +206,8 @@
         raise ValueError(f"Fine-tuning strategy `{finetune_strat}` not supported.")
     return model, layers
 
-<<<<<<< HEAD
-def finetune_pytorch_model(X_train: np.ndarray, 
-                           X_val: np.ndarray,
-=======
 def finetune_pytorch_model(X_train_timelines: np.ndarray, 
                            X_train: np.ndarray,
->>>>>>> eb5e4b62
                            y_train: np.ndarray, 
                            y_val: np.ndarray, 
                            model: torch.nn.Module, 
@@ -387,13 +382,9 @@
     # Finetune `model`
     pad_token_id: int = tokenizer.pad_token_id
     logger.critical(f"Start | Finetuning model=`{model_name}` | head=`{model_head}`")
-<<<<<<< HEAD
-    model = finetune_pytorch_model(X_train, X_val, y_train, y_val, model, optimizer, criterion, pad_token_id, model_name, model_head, batch_size, n_epochs, device)
-=======
     model = finetune_pytorch_model(X_train_timelines, X_train, y_train, model, optimizer, scheduler, criterion, 
                                    logreg_C, logreg_penalty, is_finetune_logreg_first,
                                    pad_token_id, model_name, model_head, batch_size, n_epochs, device)
->>>>>>> eb5e4b62
     logger.critical(f"Finish | Finetuning model=`{model_name}` | head=`{model_head}`")
     
     # Calculate probabilistic preds
@@ -405,11 +396,7 @@
     # Calculate AUROC, AUPRC, and Brier scores
     scores = calc_metrics(y_train, y_train_proba, y_val, y_val_proba, y_test, y_test_proba, test_patient_ids)
 
-<<<<<<< HEAD
     return model, scores, { 'train' : y_train_proba, 'val' : y_val_proba, 'test' : y_test_proba }
-=======
-    return model, scores, y_test_proba
->>>>>>> eb5e4b62
 
 def run_frozen_feature_evaluation(X_train: np.ndarray, 
                                     X_val: np.ndarray, 
@@ -479,11 +466,7 @@
     # Calculate AUROC, AUPRC, and Brier scores
     scores = calc_metrics(y_train, y_train_proba, y_val, y_val_proba, y_test, y_test_proba, test_patient_ids)
 
-<<<<<<< HEAD
     return model, scores, { 'train' : y_train_proba, 'val' : y_val_proba, 'test' : y_test_proba }
-=======
-    return model, scores, y_test_proba
->>>>>>> eb5e4b62
 
 def parse_args() -> argparse.Namespace:
     parser = argparse.ArgumentParser(description="Run EHRSHOT evaluation benchmark on a specific task.")
@@ -694,19 +677,13 @@
                             assert os.path.exists(path_to_model_dir), f"Path to .ckpt directory for model={model},head={head} does not exist: `{path_to_model_dir}`"
                             path_to_ckpt: str = os.path.join(path_to_model_dir, [ x for x in os.listdir(path_to_model_dir) if x.endswith('.ckpt') ][0])
                             logger.info(f"Loaded model `{model}` from .ckpt at: `{path_to_ckpt}`")
-<<<<<<< HEAD
-                            best_model, scores, preds_proba = run_finetune_evaluation(X_train_k, X_val_k, X_test, y_train_k, y_val_k, y_test_k, model_name=model, model_head=head, path_to_ckpt=path_to_ckpt, batch_size=BATCH_SIZE, n_epochs=N_EPOCHS, test_patient_ids=test_patient_ids)
-                        else:
-                            best_model, scores, preds_proba = run_frozen_feature_evaluation(X_train_k, X_val_k, X_test, y_train_k, y_val_k, y_test_k, model_head=head, n_jobs=NUM_THREADS, test_patient_ids=test_patient_ids)
-=======
-                            best_model, scores, y_test_proba = run_finetune_evaluation(X_train_k, X_val_k, X_test, y_train_k, y_val_k, y_test_k, 
+                            best_model, scores, preds_proba = run_finetune_evaluation(X_train_k, X_val_k, X_test, y_train_k, y_val_k, y_test_k, 
                                                                                        X_train_timelines_k, X_val_timelines_k, X_test_timelines,
                                                                                        model_name=model, model_head=head, path_to_ckpt=path_to_ckpt, batch_size=BATCH_SIZE, n_epochs=N_EPOCHS, 
                                                                                        logreg_C=logreg_C, logreg_penalty=logreg_penalty, 
                                                                                        test_patient_ids=test_patient_ids)
                         else:
-                            best_model, scores, y_test_proba = run_frozen_feature_evaluation(X_train_k, X_val_k, X_test, y_train_k, y_val_k, y_test_k, model_head=head, n_jobs=NUM_THREADS, test_patient_ids=test_patient_ids)
->>>>>>> eb5e4b62
+                            best_model, scores, preds_proba = run_frozen_feature_evaluation(X_train_k, X_val_k, X_test, y_train_k, y_val_k, y_test_k, model_head=head, n_jobs=NUM_THREADS, test_patient_ids=test_patient_ids)
 
                         # Save best model (according to val AUROC)
                         if scores['auroc']['score_val'] > best_model_val_auroc:
@@ -738,16 +715,12 @@
                                 'lower' : score_value['lower'],
                                 'mean' : score_value['mean'],
                                 'upper' : score_value['upper'],
-<<<<<<< HEAD
-                                'train_preds_proba' : json.dumps(preds_proba['train']),
-                                'val_preds_proba' : json.dumps(preds_proba['val']),
-                                'test_preds_proba' : json.dumps(preds_proba['test']),
-=======
+                                'y_train_preds_proba' : json.dumps(preds_proba['train']),
+                                'y_val_preds_proba' : json.dumps(preds_proba['val']),
+                                'y_test_preds_proba' : json.dumps(preds_proba['test']),
+                                'y_test' : list(y_test_k),
+                                'test_patient_ids' : list(test_patient_ids),
                                 'model_hparams' : best_model.get_params() if hasattr(best_model, 'get_params') else None,
-                                'y_test' : list(y_test_k),
-                                'y_test_proba' : list(y_test_proba),
-                                'test_patient_ids' : list(test_patient_ids),
->>>>>>> eb5e4b62
                             })
 
                         # Save results to CSV after each (model, head, sub_task, k, replicate) is calculated
